--- conflicted
+++ resolved
@@ -202,11 +202,7 @@
             try
             {
                 XmlSerializer ser = new XmlSerializer(typeof(Schema.V2_2.veml));
-<<<<<<< HEAD
-                TextReader reader = new StringReader(VEMLUtilities.FullyNotateVEML2_1(System.Text.Encoding.UTF8.GetString(rawData)));
-=======
                 TextReader reader = new StringReader(VEMLUtilities.FullyNotateVEML2_2(System.Text.Encoding.UTF8.GetString(rawData)));
->>>>>>> baa890ee
                 XmlReader xmlReader = XmlReader.Create(reader);
 
                 // Attempt deserialization using v2.2 (latest) of the schema. Old XML will be converted
