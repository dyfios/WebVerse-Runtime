// Copyright (c) 2019-2023 Five Squared Interactive. All rights reserved.

#if USE_BESTHTTP
using Best.MQTT;
using Best.MQTT.Packets.Builders;
using FiveSQD.WebVerse.Utilities;
using System;
using System.Collections.Generic;

namespace FiveSQD.WebVerse.WebInterface.MQTT
{
    /// <summary>
    /// Enumeration for QoS levels.
    /// </summary>
    public enum QOSLevel
    {
        AtMostOnceDelivery = 0b00, AtLeastOnceDelivery = 0b01,
        ExactlyOnceDelivery = 0b10, Reserved = 0b11
    }

    /// <summary>
    /// Enumeration for payload types.
    /// </summary>
    public enum PayloadTypes
    {
        Bytes = 0b00,
        UTF8 = 0b01
    }

    /// <summary>
    /// Class for a buffer segment.
    /// </summary>
    public class BufferSegment
    {
        /// <summary>
        /// Count.
        /// </summary>
        public readonly int count;

        /// <summary>
        /// Data.
        /// </summary>
        public readonly byte[] data;

        /// <summary>
        /// Offset.
        /// </summary>
        public readonly int offset;

        /// <summary>
        /// Constructor for a buffer segment.
        /// </summary>
        /// <param name="count">Count.</param>
        /// <param name="data">Data.</param>
        /// <param name="offset">Offset.</param>
        public BufferSegment(int count, byte[] data, int offset)
        {
            this.count = count;
            this.data = data;
            this.offset = offset;
        }

        /// <summary>
        /// Convert from MQTT buffer segment.
        /// </summary>
        /// <param name="bufferSegment">MQTT buffer segment.</param>
        public static BufferSegment FromBestMQTT(Best.HTTP.Shared.PlatformSupport.Memory.BufferSegment bufferSegment)
        {
            return new BufferSegment(bufferSegment.Count, bufferSegment.Data, bufferSegment.Offset);
        }

        /// <summary>
        /// Convert to MQTT buffer segment.
        /// </summary>
        /// <param name="bufferSegment">Buffer segment.</param>
        public static Best.HTTP.Shared.PlatformSupport.Memory.BufferSegment ToBestMQTT(BufferSegment bufferSegment)
        {
            return new Best.HTTP.Shared.PlatformSupport.Memory.BufferSegment(
                bufferSegment.data, bufferSegment.offset, bufferSegment.count);
        }
    }

    /// <summary>
    /// Class for an MQTT message.
    /// </summary>
    public class MQTTMessage
    {
        /// <summary>
        /// Content type.
        /// </summary>
        public readonly string contentType;

        /// <summary>
        /// Correlation data.
        /// </summary>
        public readonly BufferSegment correlationData;

        /// <summary>
        /// Expiry interval.
        /// </summary>
        public readonly TimeSpan expiryInterval;

        /// <summary>
        /// Is duplicate.
        /// </summary>
        public readonly bool isDuplicate;

        /// <summary>
        /// Payload.
        /// </summary>
        public readonly BufferSegment payload;

        /// <summary>
        /// Payload format.
        /// </summary>
        public readonly PayloadTypes payloadFormat;

        /// <summary>
        /// QoS level.
        /// </summary>
        public readonly QOSLevel qosLevel;

        /// <summary>
        /// Response topic.
        /// </summary>
        public readonly string responseTopic;

        /// <summary>
        /// Retain.
        /// </summary>
        public readonly bool retain;

        /// <summary>
        /// Topic.
        /// </summary>
        public readonly string topic;

        /// <summary>
        /// User properties.
        /// </summary>
        public readonly List<KeyValuePair<string, string>> userProperties;

        /// <summary>
        /// Constructor for an MQTT message.
        /// </summary>
        /// <param name="contentType">Content type.</param>
        /// <param name="correlationData">Correlation data.</param>
        /// <param name="expiryInterval">Expiry interval.</param>
        /// <param name="isDuplicate">Is duplicate.</param>
        /// <param name="payload">Payload.</param>
        /// <param name="payloadFormat">Payload format.</param>
        /// <param name="qosLevel">QoS level.</param>
        /// <param name="responseTopic">Response topic.</param>
        /// <param name="retain">Retain.</param>
        /// <param name="topic">Topic.</param>
        /// <param name="userProperties">User properties.</param>
        public MQTTMessage(string contentType, BufferSegment correlationData, TimeSpan expiryInterval,
            bool isDuplicate, BufferSegment payload, PayloadTypes payloadFormat, QOSLevel qosLevel,
            string responseTopic, bool retain, string topic, List<KeyValuePair<string, string>> userProperties)
        {
            this.contentType = contentType;
            this.correlationData = correlationData;
            this.expiryInterval = expiryInterval;
            this.isDuplicate = isDuplicate;
            this.payload = payload;
            this.payloadFormat = payloadFormat;
            this.qosLevel = qosLevel;
            this.responseTopic = responseTopic;
            this.retain = retain;
            this.topic = topic;
            this.userProperties = userProperties;
        }

        /// <summary>
        /// Convert from MQTT message.
        /// </summary>
        /// <param name="applicationMessage">MQTT message.</param>
        public static MQTTMessage FromBestMQTT(ApplicationMessage applicationMessage)
        {
            return new MQTTMessage(applicationMessage.ContentType,
                BufferSegment.FromBestMQTT(applicationMessage.CorrelationData),
                applicationMessage.ExpiryInterval, applicationMessage.IsDuplicate,
                BufferSegment.FromBestMQTT(applicationMessage.Payload),
                (PayloadTypes) applicationMessage.PayloadFormat,
                (QOSLevel) applicationMessage.QoS,
                applicationMessage.ResponseTopic, applicationMessage.Retain,
                applicationMessage.Topic, applicationMessage.UserProperties);
        }
    }

    /// <summary>
    /// Class for an MQTT client.
    /// </summary>
    public class MQTTClient
    {
        /// <summary>
        /// Enumeration for MQTT transports.
        /// </summary>
        public enum Transports { TCP, WebSockets }

        /// <summary>
        /// Enumeration for client states.
        /// </summary>
        public enum ClientState { Initial = 0, TransportConnecting = 1,
            TransportConnected = 2, Connected = 3, Disconnecting = 4, Disconnected = 5 }

        /// <summary>
        /// Host.
        /// </summary>
        public string host
        {
            get
            {
                if (mqttClient == null || mqttClient.Options == null)
                {
                    Logging.LogWarning("[MQTTClient->host] No client.");
                    return null;
                }

                return mqttClient.Options.Host;
            }
        }

        /// <summary>
        /// Port.
        /// </summary>
        public int port
        {
            get
            {
                if (mqttClient == null || mqttClient.Options == null)
                {
                    Logging.LogWarning("[MQTTClient->port] No client.");
                    return -1;
                }

                return mqttClient.Options.Port;
            }
        }

        /// <summary>
        /// Use TLS.
        /// </summary>
        public bool useTLS
        {
            get
            {
                if (mqttClient == null || mqttClient.Options == null)
                {
                    Logging.LogWarning("[MQTTClient->useTLS] No client.");
                    return false;
                }

                return mqttClient.Options.UseTLS;
            }
        }

        /// <summary>
        /// Transport.
        /// </summary>
        public SupportedTransports transport
        {
            get
            {
                if (mqttClient == null || mqttClient.Options == null)
                {
<<<<<<< HEAD
                    Logging.LogWarning("[MQTTClient->port] No client.");
                    return SupportedTransports.TCP;
=======
                    Logging.LogWarning("[MQTTClient->transport] No client.");
                    return SupportedTransports.WebSocket;
>>>>>>> baa890ee
                }

                return mqttClient.Options.Transport;
            }
        }

        /// <summary>
        /// Client state.
        /// </summary>
        public ClientState clientState
        {
            get
            {
                if (mqttClient == null)
                {
                    Logging.LogWarning("[MQTTClient->clientState] No MQTT client.");
                    return ClientState.Initial;
                }

                switch (mqttClient.State)
                {
                    case ClientStates.Initial:
                        return ClientState.Initial;

                    case ClientStates.TransportConnecting:
                        return ClientState.TransportConnecting;

                    case ClientStates.TransportConnected:
                        return ClientState.TransportConnected;

                    case ClientStates.Connected:
                        return ClientState.Connected;

                    case ClientStates.Disconnecting:
                        return ClientState.Disconnecting;

                    case ClientStates.Disconnected:
                        return ClientState.Disconnected;

                    default:
                        return ClientState.Initial;
                }
            }
        }

        /// <summary>
        /// Reference to the internal MQTT client.
        /// </summary>
        private Best.MQTT.MQTTClient mqttClient;

        /// <summary>
        /// Constructor for an MQTT client.
        /// </summary>
        /// <param name="host">Host.</param>
        /// <param name="port">port.</param>
        /// <param name="useTLS">Whether or not to use TLS.</param>
        /// <param name="supportedTransports">Supported transports.</param>
        /// <param name="onConnected">Action to invoke upon connection.</param>
        /// <param name="onDisconnected">Action to invoke upon disconnection.</param>
        /// <param name="onStateChanged">Action to invoke upon connection state change.</param>
        /// <param name="onError">Action to invoke upon connection error.</param>
        /// <param name="path">Path.</param>
        public MQTTClient(string host, int port, bool useTLS, Transports supportedTransports,
            Action<MQTTClient> onConnected, Action<MQTTClient, byte, string> onDisconnected,
            Action<MQTTClient, ClientState, ClientState> onStateChanged,
            Action<MQTTClient, string> onError,
            string path = "/mqtt")
        {
            ConnectionOptions connectionOptions = new ConnectionOptions();
            connectionOptions.Host = host;
            connectionOptions.Port = port;
            connectionOptions.UseTLS = useTLS;
#if UNITY_EDITOR || !UNITY_WEBGL
            connectionOptions.Transport = supportedTransports ==
                Transports.WebSockets ? SupportedTransports.WebSocket : SupportedTransports.TCP;
#else
            connectionOptions.Transport = SupportedTransports.WebSocket;
#endif
            connectionOptions.Path = path;

            mqttClient = new Best.MQTT.MQTTClient(connectionOptions);

            mqttClient.OnConnected += new Best.MQTT.OnConnectedDelegate((client) =>
            {
                onConnected.Invoke(this);
            });

            mqttClient.OnDisconnect += new OnDisconnectDelegate((client, code, msg) =>
            {
                onDisconnected.Invoke(this, (byte) code, msg);
            });

            mqttClient.OnStateChanged += new OnStateChangedDelegate((client, oldState, newState) =>
            {
                onStateChanged.Invoke(this, (ClientState) oldState, (ClientState) newState);
            });

            mqttClient.OnError += new Best.MQTT.OnErrorDelegate((client, msg) =>
            {
                onError.Invoke(this, msg);
            });
        }

        /// <summary>
        /// Connect the MQTT client.
        /// </summary>
        public void Connect()
        {
            if (mqttClient == null)
            {
                Logging.LogWarning("[MQTTClient->Connect] Not initialized.");
                return;
            }

            mqttClient.BeginConnect(ConnectPacketBuilderCallback);
        }

        /// <summary>
        /// Disconnect the MQTT client.
        /// </summary>
        public void Disconnect(string reason = "disconnecting")
        {
            if (mqttClient == null)
            {
                Logging.LogWarning("[MQTTClient->Disconnect] Not initialized.");
                return;
            }
            
            mqttClient.CreateDisconnectPacketBuilder()
                .WithReasonCode(DisconnectReasonCodes.NormalDisconnection)
                .BeginDisconnect();
        }

        /// <summary>
        /// Subscribe the MQTT client to a topic.
        /// </summary>
        /// <param name="topic">Topic to subscribe to.</param>
        /// <param name="onAcknowledged">Action to invoke upon subscription acknowledgement.</param>
        /// <param name="onMessage">Action to invoke upon receiving a message.</param>
        public void Subscribe(string topic, Action<string> onAcknowledged,
            Action<MQTTClient, string, string, MQTTMessage> onMessage)
        {
            if (mqttClient == null)
            {
                Logging.LogWarning("[MQTTClient->Subscribe] Not initialized.");
                return;
            }

            mqttClient.CreateSubscriptionBuilder(topic)
                .WithAcknowledgementCallback((mqttClient, topicFilter, reasonCode) =>
                {
                    if (onAcknowledged != null)
                    {
                        onAcknowledged.Invoke(reasonCode.ToString());
                    }
                })
                .WithMessageCallback(new SubscriptionMessageDelegate((client, topic, topicName, msg) =>
                {
                    onMessage.Invoke(this, topic.ToString(), topicName, MQTTMessage.FromBestMQTT(msg));
                }))
                .WithMaximumQoS(Best.MQTT.Packets.QoSLevels.ExactlyOnceDelivery)
                .BeginSubscribe();
        }

        /// <summary>
        /// Unsubscribe the MQTT client from a topic.
        /// </summary>
        /// <param name="topic">Topic to unsubscribe from.</param>
        /// <param name="onAcknowledged">Action to invoke upon unsubscribe acknowledgement.</param>
        public void UnSubscribe(string topic, Action<string> onAcknowledged)
        {
            if (mqttClient == null)
            {
                Logging.LogWarning("[MQTTClient->UnSubscribe] Not initialized.");
                return;
            }

            if (mqttClient.State == ClientStates.Connected)
            {
                mqttClient.CreateUnsubscribePacketBuilder(topic)
                    .WithAcknowledgementCallback((mqttClient, topicFilter, reasonCode) =>
                    {
                        if (onAcknowledged != null)
                        {
                            onAcknowledged.Invoke(reasonCode.ToString());
                        }
                    })
                    .BeginUnsubscribe();
            }
        }

        /// <summary>
        /// Publish a message through the MQTT client.
        /// </summary>
        /// <param name="topic">Topic to send the message on.</param>
        /// <param name="message">Message to send.</param>
        public void Publish(string topic, string message)
        {
            if (mqttClient == null)
            {
                Logging.LogWarning("[MQTTClient->Publish] Not initialized.");
                return;
            }

            if (mqttClient.State != ClientStates.Connected)
            {
                Logging.LogWarning("[MQTTClient->Publish] Not connected");
                return;
            }

            mqttClient.CreateApplicationMessageBuilder(topic)
                .WithPayload(message)
                .WithQoS(Best.MQTT.Packets.QoSLevels.ExactlyOnceDelivery)
                .BeginPublish();
        }

        /// <summary>
        /// Conect packet builder callback.
        /// </summary>
        /// <param name="mqttClient">MQTT client.</param>
        /// <param name="builder">Builder.</param>
        private ConnectPacketBuilder ConnectPacketBuilderCallback(Best.MQTT.MQTTClient mqttClient, ConnectPacketBuilder builder)
        {
            return builder;
        }
    }
}
#endif<|MERGE_RESOLUTION|>--- conflicted
+++ resolved
@@ -264,13 +264,8 @@
             {
                 if (mqttClient == null || mqttClient.Options == null)
                 {
-<<<<<<< HEAD
-                    Logging.LogWarning("[MQTTClient->port] No client.");
-                    return SupportedTransports.TCP;
-=======
                     Logging.LogWarning("[MQTTClient->transport] No client.");
                     return SupportedTransports.WebSocket;
->>>>>>> baa890ee
                 }
 
                 return mqttClient.Options.Transport;
